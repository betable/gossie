package gossie

import (
<<<<<<< HEAD
	"github.com/wadey/gossie/src/cassandra"
	"github.com/pomack/thrift4go/lib/go/src/thrift"
	"time"
=======
	"github.com/apesternikov/gossie/src/cassandra"
>>>>>>> b309d510
)

// Writer is the interface for all the write operations over Cassandra.
// The method calls support chaining so you can build concise queries
type Writer interface {

	// ConsistencyLevel sets the consistency level for this particular call.
	// It is optional, if left uncalled it will default to your connection
	// pool options value.
	ConsistencyLevel(cassandra.ConsistencyLevel) Writer

	// Insert adds a new row insertion to the mutation
	Insert(cf string, row *Row) Writer

	// InsertTtl adds a new row insertion to the mutation, overriding the
	// columns Ttl with the passed value
	InsertTtl(cf string, row *Row, ttl int) Writer

	// DeltaCounters add a new delta operation over counters. When using this
	// function the number of retries for the connection is temporally set to
	// 1.
	DeltaCounters(cf string, row *Row) Writer

	// Delete deletes a single row specified by key
	Delete(cf string, key []byte) Writer

	// DeleteColumns deletes the passed columns from the row specified by key.
	DeleteColumns(cf string, key []byte, columns [][]byte) Writer

	// Run this mutation
	Run() error
}

type writer struct {
	pool             connectionRunner
	consistencyLevel cassandra.ConsistencyLevel
	writers          map[string]map[string][]*cassandra.Mutation
	usedCounters     bool
}

func newWriter(cp connectionRunner, cl cassandra.ConsistencyLevel) *writer {
	return &writer{
		pool:             cp,
		consistencyLevel: cl,
		writers:          make(map[string]map[string][]*cassandra.Mutation),
	}
}

func now() int64 {
	return nowfunc().UnixNano() / 1000
}

func (w *writer) addWriter(cf string, key []byte) *cassandra.Mutation {
	tm := cassandra.NewMutation()
	skey := string(key)
	if _, exists := w.writers[skey]; !exists {
		w.writers[skey] = make(map[string][]*cassandra.Mutation, 1)
	}
	w.writers[skey][cf] = append(w.writers[skey][cf], tm)
	return tm
}

func (w *writer) ConsistencyLevel(l cassandra.ConsistencyLevel) Writer {
	w.consistencyLevel = l
	return w
}

func (w *writer) Insert(cf string, row *Row) Writer {
	return w.InsertTtl(cf, row, -1)
}

func (w *writer) InsertTtl(cf string, row *Row, ttl int) Writer {
	t := now()
	for _, col := range row.Columns {
		tm := w.addWriter(cf, row.Key)
		c := cassandra.NewColumn()
		c.Name = col.Name
		c.Value = col.Value
		if ttl > 0 {
			c.Ttl = int32(ttl)
		} else {
			c.Ttl = c.Ttl
		}
		if col.Timestamp > 0 {
			c.Timestamp = col.Timestamp
		} else {
			c.Timestamp = t
		}
		cs := cassandra.NewColumnOrSuperColumn()
		cs.Column = c
		tm.ColumnOrSupercolumn = cs
	}
	return w
}

func (w *writer) DeltaCounters(cf string, row *Row) Writer {
	for _, col := range row.Columns {
		tm := w.addWriter(cf, row.Key)
		c := cassandra.NewCounterColumn()
		c.Name = col.Name
		Unmarshal(col.Value, LongType, &c.Value)
		cs := cassandra.NewColumnOrSuperColumn()
		cs.CounterColumn = c
		tm.ColumnOrSupercolumn = cs
	}
	w.usedCounters = true
	return w
}

func (w *writer) Delete(cf string, key []byte) Writer {
	tm := w.addWriter(cf, key)
	d := cassandra.NewDeletion()
	d.Timestamp = now()
	tm.Deletion = d
	return w
}

func (w *writer) DeleteColumns(cf string, key []byte, columns [][]byte) Writer {
	tm := w.addWriter(cf, key)
	d := cassandra.NewDeletion()
	d.Timestamp = now()
	sp := cassandra.NewSlicePredicate()
	sp.ColumnNames = columns
	d.Predicate = sp
	tm.Deletion = d
	return w
}

/* InvalidRequestException({TStruct:InvalidRequestException Why:Deletion does not yet support SliceRange predicates.})
func (w *writer) DeleteSlice(cf string, key []byte, slice *Slice) Writer {
    tm := w.addWriter(cf, key)
    d := cassandra.NewDeletion()
    d.Timestamp = now()
    sp := cassandra.NewSlicePredicate()
    sp.SliceRange = sliceToCassandra(slice)
    d.Predicate = sp
    tm.Deletion = d
    return w
}
*/

func (w *writer) Run() error {
	toRun := func(c *connection) *transactionError {
		ire, ue, te, err := c.client.BatchMutate(
			w.writers, cassandra.ConsistencyLevel(w.consistencyLevel))
		return &transactionError{ire, ue, te, err}
	}
	if w.usedCounters {
		return w.pool.runWithRetries(toRun, 1)
	}
	return w.pool.run(toRun)
}<|MERGE_RESOLUTION|>--- conflicted
+++ resolved
@@ -1,13 +1,7 @@
 package gossie
 
 import (
-<<<<<<< HEAD
 	"github.com/wadey/gossie/src/cassandra"
-	"github.com/pomack/thrift4go/lib/go/src/thrift"
-	"time"
-=======
-	"github.com/apesternikov/gossie/src/cassandra"
->>>>>>> b309d510
 )
 
 // Writer is the interface for all the write operations over Cassandra.
