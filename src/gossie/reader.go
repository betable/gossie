package gossie

import (
	"bytes"
	"errors"
<<<<<<< HEAD
	"github.com/wadey/gossie/src/cassandra"
	"github.com/pomack/thrift4go/lib/go/src/thrift"
=======
	. "github.com/apesternikov/gossie/src/cassandra"
	"github.com/golang/glog"
>>>>>>> b309d510
)

// Row is a Cassandra row, including its row key
type Row struct {
	Key     []byte
	Columns []*Column
}

// RowColumnCount stores the number of columns matched in a MultiCount reader
type RowColumnCount struct {
	Key   []byte
	Count int
}

// Slice allows to specify a range of columns to return
// Always specify a Count value since there is an interface-mandated default of 100.
type Slice struct {
	Start    []byte
	End      []byte
	Count    int
	Reversed bool
}

// Range represents a range of rows to return, in order to be able to iterate over their keys.
// The low level token range is not exposed. Use an empty slice to indicate if you want the first
// or the last possible key in a range then pass the last read row key as the new Start key in a
// new RangeGet reader to page results. This will allow you to iterate over an entire CF even when
// using the random partitioner. Always specify a Count value since there is an interface-mandated
// default of 100.
type Range struct {
	Start []byte
	End   []byte
	Count int
}

// IndexedRange represents a range of rows to return for the IndexedGet method.
// The low level token range is not exposed. Use an empty slice to indicate if you want the first key
// in a range, then pass the last read row key as the new Start key in a new IndexedGet reader to page
// results. Always specify a Count value since there is an interface-mandated default of 100.
type IndexedRange struct {
	Start []byte
	Count int
}

// Operator for Where
type Operator IndexOperator

const (
	EQ  Operator = Operator(IndexOperator_EQ)
	GTE Operator = Operator(IndexOperator_GTE)
	GT  Operator = Operator(IndexOperator_GT)
	LTE Operator = Operator(IndexOperator_LTE)
	LT  Operator = Operator(IndexOperator_LT)
)

// Reader is the interface for all read operations over Cassandra.
// The method calls support chaining so you can build concise queries
type Reader interface {

	// ConsistencyLevel sets the consistency level for this particular call.
	// It is optional, if left uncalled it will default to your connection pool options value.
	ConsistencyLevel(ConsistencyLevel) Reader

	// Cf sets the column family name for the reader.
	// This method must be always called.
	Cf(cf string) Reader

	// Slice optionally sets a slice to set a range of column names and potentially iterate over the
	// columns of the returned row(s)
	Slice(slice *Slice) Reader

	// Columns optionally filters the returned columns to only the passed set of column names
	Columns(columns [][]byte) Reader

	// Each call to this method adds a new comparison to be checked against the returned rows of
	// IndexedGet
	// All the comparisons are checked for every row. In the current Cassandra implementation at
	// least one of the Where calls must use a secondary indexed column with an EQ operator.
	Where(column []byte, op Operator, value []byte) Reader

	// Get looks up a row with the given key and returns it, or nil in case it is not found
	Get(key []byte) (*Row, error)

	// MultiGet performs a parallel Get operation for all the passed keys, and returns a slice of
	// RowColumnCounts pointers to the gathered rows, which may be empty if none were found. It returns
	// nil only on error conditions
	MultiGet(keys [][]byte) ([]*Row, error)

	// Count looks up a row with the given key and returns the number of columns it has
	Count(key []byte) (int, error)

	// MultiGet performs a parallel Count operation for all the passed keys, and returns a slice of Row
	// pointers to the gathered rows, which may be empty if none were found. It returns nil only on
	// error conditions
	MultiCount(keys [][]byte) ([]*RowColumnCount, error)

	// RangeGet performs a sequential Get operation for a range of rows. See the docs for Range for an
	// explanation on how to page results. It returns a slice of Row pointers to the gathered rows, which
	// may be empty if none were found. It returns nil only on error conditions
	RangeGet(r *Range) ([]*Row, error)

	// IndexedGet performs a sequential Get operation for a range of rows and returns only those that match
	// the Where clauses. See the docs for Range for an explanation on how to page results. It returns a
	// slice of Row pointers to the gathered rows, which may be empty if none were found. It returns nil only
	// on error conditions
	// Deprecated, please use RangeGet with Where() instead
	IndexedGet(indexedRange *IndexedRange) ([]*Row, error)

	//Set range to use with RangeScan
	//Default token range is -1 to 170141183460469231731687303715884105728
	SetTokenRange(startToken, endToken string) Reader

	// Scan a range This function will call the callback
	// function with data read. Callback should return true to continue scanning or false to stop
	// Usage:
	// pool.Reader().SetTokenRange("1234", "4567").RangeScan(func(func(r *Row) bool)
	RangeScan() (data <-chan *Row, err <-chan error)

	//WideRowScan performs sequential scan for a range of columns in a single row. It will call the callback
	// function with data read. Callback should return true to continue scanning or false to stop
	WideRowScan(key, startColumn []byte, batchSize int32, callback func(*Column) bool) error
}

const (
	DEF_START_TOKEN = "-1"
	DEF_END_TOKEN   = "170141183460469231731687303715884105728"
)

type reader struct {
	pool             *connectionPool
	consistencyLevel ConsistencyLevel
	slice            Slice
	setSlice         bool
	columns          [][]byte
	setColumns       bool
	expressions      []*IndexExpression
	startToken       string
	endToken         string
	columnParent     ColumnParent
}

func newReader(cp *connectionPool, cl ConsistencyLevel) *reader {
	return &reader{
		pool:             cp,
		consistencyLevel: cl,
	}
}

func (r *reader) SetTokenRange(startToken, endToken string) Reader {
	r.startToken, r.endToken = startToken, endToken
	return r
}

func (r *reader) ConsistencyLevel(l ConsistencyLevel) Reader {
	r.consistencyLevel = l
	return r
}

func (r *reader) Cf(cf string) Reader {
	r.columnParent.ColumnFamily = cf
	return r
}

func (r *reader) Slice(s *Slice) Reader {
	r.slice = *s
	r.setSlice = true
	return r
}

func (r *reader) Columns(c [][]byte) Reader {
	r.columns = make([][]byte, len(c))
	copy(r.columns, c)
	r.setColumns = true
	return r
}

func (r *reader) Where(column []byte, op Operator, value []byte) Reader {
	exp := NewIndexExpression()
	exp.ColumnName = column
	exp.Op = IndexOperator(op)
	exp.Value = value
	r.expressions = append(r.expressions, exp)
	return r
}

func sliceToCassandra(slice *Slice) *SliceRange {
	sr := NewSliceRange()
	sr.Start = slice.Start
	sr.Finish = slice.End
	sr.Count = int32(slice.Count)
	sr.Reversed = slice.Reversed
	// workaround some uninitialized slice == nil quirks that trickle down into the generated thrift4go code
	if sr.Start == nil {
		sr.Start = make([]byte, 0)
	}
	if sr.Finish == nil {
		sr.Finish = make([]byte, 0)
	}
	return sr
}

func fullSlice() *SliceRange {
	sr := NewSliceRange()
	// workaround some uninitialized slice == nil quirks that trickle down into the generated thrift4go code
	sr.Start = make([]byte, 0)
	sr.Finish = make([]byte, 0)
	return sr
}

func (r *reader) buildPredicate() *SlicePredicate {
	sp := NewSlicePredicate()
	if r.setColumns {
		sp.ColumnNames = r.columns
	} else if r.setSlice {
		sp.SliceRange = sliceToCassandra(&r.slice)
	} else {
		sp.SliceRange = fullSlice()
	}
	return sp
}

func (q *reader) buildKeyRange(r *Range) *KeyRange {
	kr := NewKeyRange()
	kr.StartKey = r.Start
	kr.EndKey = r.End
	kr.Count = int32(r.Count)
	// workaround some uninitialized slice == nil quirks that trickle down into the generated thrift4go code
	//TODO: this is no-op, because zero slices are exactly that: empty slices
	if kr.StartKey == nil {
		kr.StartKey = make([]byte, 0)
	}
	if kr.EndKey == nil {
		kr.EndKey = make([]byte, 0)
	}
	kr.RowFilter = q.expressions
	return kr
}

func (r *reader) buildIndexClause(ir *IndexedRange) *IndexClause {
	ic := NewIndexClause()
	ic.Expressions = r.expressions
	ic.StartKey = ir.Start
	ic.Count = int32(ir.Count)
	// workaround some uninitialized slice == nil quirks that trickle down into the generated thrift4go code
	if ic.StartKey == nil {
		ic.StartKey = make([]byte, 0)
	}
	return ic
}

func (r *reader) Get(key []byte) (*Row, error) {
	if r.columnParent.ColumnFamily == "" {
		return nil, errors.New("No column family specified")
	}

	sp := r.buildPredicate()

<<<<<<< HEAD
	var ret thrift.TList
	err := r.pool.run(func(c *connection) *transactionError {
		var ire *cassandra.InvalidRequestException
		var ue *cassandra.UnavailableException
		var te *cassandra.TimedOutException
		var err error
		ret, ire, ue, te, err = c.client.GetSlice(
			key, cp, sp, cassandra.ConsistencyLevel(r.consistencyLevel))
		return &transactionError{ire, ue, te, err}
=======
	var ret []*ColumnOrSuperColumn
	err := r.pool.run(func(c *connection) (*InvalidRequestException, *UnavailableException, *TimedOutException, error) {
		var ire *InvalidRequestException
		var ue *UnavailableException
		var te *TimedOutException
		var err error
		ret, ire, ue, te, err = c.client.GetSlice(key, &r.columnParent, sp, r.consistencyLevel)
		return ire, ue, te, err
>>>>>>> b309d510
	})

	if err != nil {
		return nil, err
	}

	return rowFromTListColumns(key, ret), nil
}

func (r *reader) Count(key []byte) (int, error) {
	if r.columnParent.ColumnFamily == "" {
		return 0, errors.New("No column family specified")
	}

	sp := r.buildPredicate()

	var ret int32
<<<<<<< HEAD
	err := r.pool.run(func(c *connection) *transactionError {
		var ire *cassandra.InvalidRequestException
		var ue *cassandra.UnavailableException
		var te *cassandra.TimedOutException
		var err error
		ret, ire, ue, te, err = c.client.GetCount(
			key, cp, sp, cassandra.ConsistencyLevel(r.consistencyLevel))
		return &transactionError{ire, ue, te, err}
=======
	err := r.pool.run(func(c *connection) (*InvalidRequestException, *UnavailableException, *TimedOutException, error) {
		var ire *InvalidRequestException
		var ue *UnavailableException
		var te *TimedOutException
		var err error
		ret, ire, ue, te, err = c.client.GetCount(key, &r.columnParent, sp, r.consistencyLevel)
		return ire, ue, te, err
>>>>>>> b309d510
	})

	if err != nil {
		return 0, err
	}

	return int(ret), nil
}

func (r *reader) MultiGet(keys [][]byte) ([]*Row, error) {
	if r.columnParent.ColumnFamily == "" {
		return nil, errors.New("No column family specified")
	}

	if len(keys) <= 0 {
		return make([]*Row, 0), nil
	}

	sp := r.buildPredicate()

<<<<<<< HEAD
	var ret thrift.TMap
	err := r.pool.run(func(c *connection) *transactionError {
		var ire *cassandra.InvalidRequestException
		var ue *cassandra.UnavailableException
		var te *cassandra.TimedOutException
		var err error
		ret, ire, ue, te, err = c.client.MultigetSlice(
			tk, cp, sp, cassandra.ConsistencyLevel(r.consistencyLevel))
		return &transactionError{ire, ue, te, err}
=======
	var ret map[string][]*ColumnOrSuperColumn
	err := r.pool.run(func(c *connection) (*InvalidRequestException, *UnavailableException, *TimedOutException, error) {
		var ire *InvalidRequestException
		var ue *UnavailableException
		var te *TimedOutException
		var err error
		ret, ire, ue, te, err = c.client.MultigetSlice(keys, &r.columnParent, sp, r.consistencyLevel)
		return ire, ue, te, err
>>>>>>> b309d510
	})

	if err != nil {
		return nil, err
	}

	return rowsFromTMap(ret), nil
}

func (r *reader) MultiCount(keys [][]byte) ([]*RowColumnCount, error) {
	if r.columnParent.ColumnFamily == "" {
		return nil, errors.New("No column family specified")
	}

	if len(keys) <= 0 {
		return make([]*RowColumnCount, 0), nil
	}

	sp := r.buildPredicate()

<<<<<<< HEAD
	var ret thrift.TMap
	err := r.pool.run(func(c *connection) *transactionError {
		var ire *cassandra.InvalidRequestException
		var ue *cassandra.UnavailableException
		var te *cassandra.TimedOutException
		var err error
		ret, ire, ue, te, err = c.client.MultigetCount(
			tk, cp, sp, cassandra.ConsistencyLevel(r.consistencyLevel))
		return &transactionError{ire, ue, te, err}
=======
	var ret map[string]int32
	err := r.pool.run(func(c *connection) (*InvalidRequestException, *UnavailableException, *TimedOutException, error) {
		var ire *InvalidRequestException
		var ue *UnavailableException
		var te *TimedOutException
		var err error
		ret, ire, ue, te, err = c.client.MultigetCount(keys, &r.columnParent, sp, r.consistencyLevel)
		return ire, ue, te, err
>>>>>>> b309d510
	})

	if err != nil {
		return nil, err
	}

	return rowsColumnCountFromTMap(ret), nil
}

var defaultRange = &Range{Count: 100}

func (r *reader) RangeGet(rang *Range) ([]*Row, error) {
	if r.columnParent.ColumnFamily == "" {
		return nil, errors.New("No column family specified")
	}

	if rang == nil {
		rang = defaultRange
	}

	if rang.Count <= 0 {
		return nil, nil
	}

	kr := r.buildKeyRange(rang)
	sp := r.buildPredicate()

<<<<<<< HEAD
	var ret thrift.TList
	err := r.pool.run(func(c *connection) *transactionError {
		var ire *cassandra.InvalidRequestException
		var ue *cassandra.UnavailableException
		var te *cassandra.TimedOutException
		var err error
		ret, ire, ue, te, err = c.client.GetRangeSlices(
			cp, sp, kr, cassandra.ConsistencyLevel(r.consistencyLevel))
		return &transactionError{ire, ue, te, err}
=======
	var ret []*KeySlice
	err := r.pool.run(func(c *connection) (*InvalidRequestException, *UnavailableException, *TimedOutException, error) {
		var ire *InvalidRequestException
		var ue *UnavailableException
		var te *TimedOutException
		var err error
		ret, ire, ue, te, err = c.client.GetRangeSlices(&r.columnParent, sp, kr, r.consistencyLevel)
		return ire, ue, te, err
>>>>>>> b309d510
	})

	if err != nil {
		return nil, err
	}

	return rowsFromTListKeySlice(ret), nil
}

func (r *reader) IndexedGet(rang *IndexedRange) ([]*Row, error) {
	if r.columnParent.ColumnFamily == "" {
		return nil, errors.New("No column family specified")
	}

	if len(r.expressions) == 0 {
		return nil, errors.New("At least one Where call must be made")
	}

	if rang == nil || rang.Count <= 0 {
		return make([]*Row, 0), nil
	}

	ic := r.buildIndexClause(rang)
	sp := r.buildPredicate()

<<<<<<< HEAD
	var ret thrift.TList
	err := r.pool.run(func(c *connection) *transactionError {
		var ire *cassandra.InvalidRequestException
		var ue *cassandra.UnavailableException
		var te *cassandra.TimedOutException
		var err error
		ret, ire, ue, te, err = c.client.GetIndexedSlices(
			cp, ic, sp, cassandra.ConsistencyLevel(r.consistencyLevel))
		return &transactionError{ire, ue, te, err}
=======
	var ret []*KeySlice
	err := r.pool.run(func(c *connection) (*InvalidRequestException, *UnavailableException, *TimedOutException, error) {
		var ire *InvalidRequestException
		var ue *UnavailableException
		var te *TimedOutException
		var err error
		ret, ire, ue, te, err = c.client.GetIndexedSlices(&r.columnParent, ic, sp, r.consistencyLevel)
		return ire, ue, te, err
>>>>>>> b309d510
	})

	if err != nil {
		return nil, err
	}

	return rowsFromTListKeySlice(ret), nil
}

func (r *reader) RangeScan() (<-chan *Row, <-chan error) {
	if r.columnParent.ColumnFamily == "" {
		panic(errors.New("No column family specified"))
	}
	kr := NewKeyRange()
	if len(r.startToken) != 0 {
		kr.StartToken = r.startToken
	} else {
		kr.StartToken = DEF_START_TOKEN
	}
	if len(r.endToken) != 0 {
		kr.EndToken = r.endToken
	} else {
		kr.EndToken = DEF_END_TOKEN
	}
	kr.RowFilter = r.expressions
	sp := r.buildPredicate()

	data := make(chan *Row)
	rerr := make(chan error)

	go func() {
		defer close(rerr)
		defer close(data)

		for {
			var ksv []*KeySlice
			err := r.pool.run(func(c *connection) (*InvalidRequestException, *UnavailableException, *TimedOutException, error) {
				var ire *InvalidRequestException
				var ue *UnavailableException
				var te *TimedOutException
				var err error
				ksv, ire, ue, te, err = c.client.GetRangeSlices(&r.columnParent, sp, kr, r.consistencyLevel)
				return ire, ue, te, err
			})

			if err != nil {
				glog.Error("Error in GetRangeSlices ", err)
				rerr <- err
				return
			}
			glog.V(2).Infof("Key slice vector size ", len(ksv))
			if len(ksv) == 0 {
				//phew. done
				return
			}
			if bytes.Equal(ksv[0].Key, kr.StartKey) {
				//AP: I'm sending a diarrhea beam your way, dear designer of cassandra iteration
				ksv = ksv[1:]
			}
			if len(ksv) == 0 {
				//phew. done
				return
			}
			kr.StartToken = ""
			kr.StartKey = ksv[len(ksv)-1].Key
			glog.V(2).Infof("Next batch starts with %q", kr.StartKey)
			for _, ks := range ksv {
				glog.V(2).Infof("Raw row key %s columns %v", string(ks.Key), ks.Columns)
				row := rowFromTListColumns(ks.Key, ks.Columns)
				glog.V(2).Infof("Row %q", row)
				if row != nil {
					data <- row
				}
			}
		}
	}()
	return data, rerr
}

func (r *reader) WideRowScan(key, startColumn []byte, batchSize int32, callback func(*Column) bool) error {
	keyRange := NewKeyRange()
	keyRange.StartKey = key
	keyRange.EndKey = key
	keyRange.Count = batchSize //yes, it is weird but this count means columns count for GetPagedSlice

	var ret []*KeySlice
	for {
		err := r.pool.run(func(c *connection) (*InvalidRequestException, *UnavailableException, *TimedOutException, error) {
			var ire *InvalidRequestException
			var ue *UnavailableException
			var te *TimedOutException
			var err error
			ret, ire, ue, te, err = c.client.GetPagedSlice(r.columnParent.ColumnFamily, keyRange, startColumn, r.consistencyLevel)
			return ire, ue, te, err
		})

		if err != nil {
			return err
		}
		if len(ret) == 0 {
			return nil //finished
		}
		if len(ret) != 1 {
			return errors.New("Unexpected return vector length")
		}
		columns := ret[0].Columns
		if len(columns) != 0 && bytes.Equal(columns[0].Column.Name, startColumn) {
			//skip the column we saw already
			columns = columns[1:]
		}
		if len(columns) == 0 {
			return nil //finished
		}
		startColumn = columns[len(columns)-1].Column.Name
		for _, col := range columns {
			if !callback(col.Column) {
				return nil // aborted by callback
			}
		}
	}
}

func rowFromTListColumns(key []byte, tl []*ColumnOrSuperColumn) *Row {
	if tl == nil || len(tl) <= 0 {
		return nil
	}
	r := &Row{Key: key}
	if len(tl) == 0 {
		return r
	}
	r.Columns = make([]*Column, 0, len(tl))
	for _, col := range tl {
		if col.Column != nil {
			r.Columns = append(r.Columns, col.Column)
		} else if col.CounterColumn != nil {
			v, _ := Marshal(col.CounterColumn.Value, LongType)
			c := &Column{
				Name:  col.CounterColumn.Name,
				Value: v,
			}
			r.Columns = append(r.Columns, c)
		}
	}
	return r
}

func rowsFromTMap(tm map[string][]*ColumnOrSuperColumn) []*Row {
	if tm == nil || len(tm) <= 0 {
		return nil
	}
	r := make([]*Row, 0, len(tm))
	for skey, columns := range tm {
		row := rowFromTListColumns([]byte(skey), columns)
		if row != nil {
			r = append(r, row)
		}
	}
	return r
}

func rowsColumnCountFromTMap(tm map[string]int32) []*RowColumnCount {
	if tm == nil || len(tm) <= 0 {
		return nil
	}
	r := make([]*RowColumnCount, 0, len(tm))
	for skey, count := range tm {
		if count > 0 {
			r = append(r, &RowColumnCount{Key: []byte(skey), Count: int(count)})
		}
	}
	return r
}

func rowsFromTListKeySlice(tl []*KeySlice) []*Row {
	if tl == nil || len(tl) <= 0 {
		return nil
	}
	r := make([]*Row, 0)
	for _, keySlice := range tl {
		key := keySlice.Key
		row := rowFromTListColumns(key, keySlice.Columns)
		if row != nil {
			r = append(r, row)
		}
	}
	return r
}

func (r *Row) ColumnNames() [][]byte {
	names := [][]byte{}
	for _, col := range r.Columns {
		names = append(names, col.Name)
	}
	return names
}<|MERGE_RESOLUTION|>--- conflicted
+++ resolved
@@ -3,13 +3,9 @@
 import (
 	"bytes"
 	"errors"
-<<<<<<< HEAD
-	"github.com/wadey/gossie/src/cassandra"
-	"github.com/pomack/thrift4go/lib/go/src/thrift"
-=======
-	. "github.com/apesternikov/gossie/src/cassandra"
+
 	"github.com/golang/glog"
->>>>>>> b309d510
+	. "github.com/wadey/gossie/src/cassandra"
 )
 
 // Row is a Cassandra row, including its row key
@@ -267,17 +263,6 @@
 
 	sp := r.buildPredicate()
 
-<<<<<<< HEAD
-	var ret thrift.TList
-	err := r.pool.run(func(c *connection) *transactionError {
-		var ire *cassandra.InvalidRequestException
-		var ue *cassandra.UnavailableException
-		var te *cassandra.TimedOutException
-		var err error
-		ret, ire, ue, te, err = c.client.GetSlice(
-			key, cp, sp, cassandra.ConsistencyLevel(r.consistencyLevel))
-		return &transactionError{ire, ue, te, err}
-=======
 	var ret []*ColumnOrSuperColumn
 	err := r.pool.run(func(c *connection) (*InvalidRequestException, *UnavailableException, *TimedOutException, error) {
 		var ire *InvalidRequestException
@@ -286,7 +271,6 @@
 		var err error
 		ret, ire, ue, te, err = c.client.GetSlice(key, &r.columnParent, sp, r.consistencyLevel)
 		return ire, ue, te, err
->>>>>>> b309d510
 	})
 
 	if err != nil {
@@ -304,16 +288,6 @@
 	sp := r.buildPredicate()
 
 	var ret int32
-<<<<<<< HEAD
-	err := r.pool.run(func(c *connection) *transactionError {
-		var ire *cassandra.InvalidRequestException
-		var ue *cassandra.UnavailableException
-		var te *cassandra.TimedOutException
-		var err error
-		ret, ire, ue, te, err = c.client.GetCount(
-			key, cp, sp, cassandra.ConsistencyLevel(r.consistencyLevel))
-		return &transactionError{ire, ue, te, err}
-=======
 	err := r.pool.run(func(c *connection) (*InvalidRequestException, *UnavailableException, *TimedOutException, error) {
 		var ire *InvalidRequestException
 		var ue *UnavailableException
@@ -321,7 +295,6 @@
 		var err error
 		ret, ire, ue, te, err = c.client.GetCount(key, &r.columnParent, sp, r.consistencyLevel)
 		return ire, ue, te, err
->>>>>>> b309d510
 	})
 
 	if err != nil {
@@ -342,17 +315,6 @@
 
 	sp := r.buildPredicate()
 
-<<<<<<< HEAD
-	var ret thrift.TMap
-	err := r.pool.run(func(c *connection) *transactionError {
-		var ire *cassandra.InvalidRequestException
-		var ue *cassandra.UnavailableException
-		var te *cassandra.TimedOutException
-		var err error
-		ret, ire, ue, te, err = c.client.MultigetSlice(
-			tk, cp, sp, cassandra.ConsistencyLevel(r.consistencyLevel))
-		return &transactionError{ire, ue, te, err}
-=======
 	var ret map[string][]*ColumnOrSuperColumn
 	err := r.pool.run(func(c *connection) (*InvalidRequestException, *UnavailableException, *TimedOutException, error) {
 		var ire *InvalidRequestException
@@ -361,7 +323,6 @@
 		var err error
 		ret, ire, ue, te, err = c.client.MultigetSlice(keys, &r.columnParent, sp, r.consistencyLevel)
 		return ire, ue, te, err
->>>>>>> b309d510
 	})
 
 	if err != nil {
@@ -382,17 +343,6 @@
 
 	sp := r.buildPredicate()
 
-<<<<<<< HEAD
-	var ret thrift.TMap
-	err := r.pool.run(func(c *connection) *transactionError {
-		var ire *cassandra.InvalidRequestException
-		var ue *cassandra.UnavailableException
-		var te *cassandra.TimedOutException
-		var err error
-		ret, ire, ue, te, err = c.client.MultigetCount(
-			tk, cp, sp, cassandra.ConsistencyLevel(r.consistencyLevel))
-		return &transactionError{ire, ue, te, err}
-=======
 	var ret map[string]int32
 	err := r.pool.run(func(c *connection) (*InvalidRequestException, *UnavailableException, *TimedOutException, error) {
 		var ire *InvalidRequestException
@@ -401,7 +351,6 @@
 		var err error
 		ret, ire, ue, te, err = c.client.MultigetCount(keys, &r.columnParent, sp, r.consistencyLevel)
 		return ire, ue, te, err
->>>>>>> b309d510
 	})
 
 	if err != nil {
@@ -429,17 +378,6 @@
 	kr := r.buildKeyRange(rang)
 	sp := r.buildPredicate()
 
-<<<<<<< HEAD
-	var ret thrift.TList
-	err := r.pool.run(func(c *connection) *transactionError {
-		var ire *cassandra.InvalidRequestException
-		var ue *cassandra.UnavailableException
-		var te *cassandra.TimedOutException
-		var err error
-		ret, ire, ue, te, err = c.client.GetRangeSlices(
-			cp, sp, kr, cassandra.ConsistencyLevel(r.consistencyLevel))
-		return &transactionError{ire, ue, te, err}
-=======
 	var ret []*KeySlice
 	err := r.pool.run(func(c *connection) (*InvalidRequestException, *UnavailableException, *TimedOutException, error) {
 		var ire *InvalidRequestException
@@ -448,7 +386,6 @@
 		var err error
 		ret, ire, ue, te, err = c.client.GetRangeSlices(&r.columnParent, sp, kr, r.consistencyLevel)
 		return ire, ue, te, err
->>>>>>> b309d510
 	})
 
 	if err != nil {
@@ -474,17 +411,6 @@
 	ic := r.buildIndexClause(rang)
 	sp := r.buildPredicate()
 
-<<<<<<< HEAD
-	var ret thrift.TList
-	err := r.pool.run(func(c *connection) *transactionError {
-		var ire *cassandra.InvalidRequestException
-		var ue *cassandra.UnavailableException
-		var te *cassandra.TimedOutException
-		var err error
-		ret, ire, ue, te, err = c.client.GetIndexedSlices(
-			cp, ic, sp, cassandra.ConsistencyLevel(r.consistencyLevel))
-		return &transactionError{ire, ue, te, err}
-=======
 	var ret []*KeySlice
 	err := r.pool.run(func(c *connection) (*InvalidRequestException, *UnavailableException, *TimedOutException, error) {
 		var ire *InvalidRequestException
@@ -493,7 +419,6 @@
 		var err error
 		ret, ire, ue, te, err = c.client.GetIndexedSlices(&r.columnParent, ic, sp, r.consistencyLevel)
 		return ire, ue, te, err
->>>>>>> b309d510
 	})
 
 	if err != nil {
