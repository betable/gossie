--- conflicted
+++ resolved
@@ -138,8 +138,6 @@
 	return res.Next(destination)
 }
 
-<<<<<<< HEAD
-=======
 var rangeOne = &Range{Count: 1}
 
 func (q *query) RangeOne(destination interface{}) error {
@@ -159,7 +157,6 @@
 	return q
 }
 
->>>>>>> b309d510
 func (q *query) MultiGet(keys []interface{}) (Result, error) {
 	var err error
 
