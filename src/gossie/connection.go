// Experimental fork of carloscm/gossie
package gossie

import (
	"errors"
	"fmt"
<<<<<<< HEAD
=======
	"git.apache.org/thrift.git/lib/go/thrift"
	"github.com/apesternikov/gossie/src/cassandra"
	"github.com/golang/glog"
>>>>>>> b309d510
	"math/rand"
	"net"
	"strconv"
	"strings"
	"time"

	"github.com/pomack/thrift4go/lib/go/src/thrift"
	"github.com/wadey/gossie/src/cassandra"
)

/*
   to do:
   auth
   timeout while waiting for an available connection slot
   panic handling inside run()?
   maybe more pooling options
*/

// ConnectionPool implements a pool of Cassandra connections to one or more nodes
type ConnectionPool interface {
	// Keyspace returns the keyspace name this ConnectionPool is connected to
	Keyspace() string

	// Schema returns the parsed schema for the keyspace this ConnectionPool is connected to
	Schema() *Schema

	// Reader returns a new query builder for read operations
	Reader() Reader

	// Writer returns a new mutation builder for write operations
	Writer() Writer

	// Query returns a high level interface for read operations over structs
	Query(mapping Mapping) Query

	// Batch returns a high level interface for write operations over structs
	Batch() Batch

	// Close all the connections in the pool
	Close() error
}

//package-private methods
type connectionRunner interface {
	run(t transaction) error
	runWithRetries(t transaction, retries int) error
}

// PoolOptions stores the options for the creation of a ConnectionPool
type PoolOptions struct {
<<<<<<< HEAD
	Size             int               // keep up to Size connections open and ready
	ReadConsistency  int               // default read consistency
	WriteConsistency int               // default write consistency
	Timeout          int               // socket timeout in ms
	CloseTimeout     int               // close timeout in ms
	Recycle          int               // close connections after Recycle seconds
	RecycleJitter    int               // max jitter to add to Recycle so not all connections close at the same time
	Grace            int               // if a node is blacklisted try to contact it again after Grace seconds
	Retries          int               // retry queries for Retries times before raising an error
	Authentication   map[string]string // if one or more keys are present, login() is called with the values from Authentication
=======
	Size             int                        // keep up to Size connections PER NODE open and ready
	ReadConsistency  cassandra.ConsistencyLevel // default read consistency
	WriteConsistency cassandra.ConsistencyLevel // default write consistency
	Timeout          time.Duration              // socket timeout
	BleederInterval  time.Duration              // <del>kill a kitten</del> Close a least used connection every BleederInterval.
	Grace            int                        // if a node is blacklisted try to contact it again after Grace seconds
	Retries          int                        // retry queries for Retries times before raising an error
	Authentication   map[string]string          // if one or more keys are present, login() is called with the values from Authentication
>>>>>>> b309d510
}

var DefaultPoolOptions = PoolOptions{
	Size:             10,
	ReadConsistency:  CONSISTENCY_QUORUM,
	WriteConsistency: CONSISTENCY_QUORUM,
	Timeout:          time.Second * 1,
	BleederInterval:  time.Second * 2,
	Grace:            5,
	Retries:          5,
	// Authentication   is empty
}

const (
<<<<<<< HEAD
	DEFAULT_SIZE              = 10
	DEFAULT_READ_CONSISTENCY  = CONSISTENCY_QUORUM
	DEFAULT_WRITE_CONSISTENCY = CONSISTENCY_QUORUM
	DEFAULT_TIMEOUT           = 1000
	DEFAULT_CLOSE_TIMEOUT     = 1000
	DEFAULT_RECYCLE           = 60
	DEFAULT_RECYCLE_JITTER    = 10
	DEFAULT_GRACE             = 5
	DEFAULT_RETRIES           = 5
=======
	CONSISTENCY_DEFAULT      cassandra.ConsistencyLevel = 0
	CONSISTENCY_ONE                                     = cassandra.ConsistencyLevel_ONE
	CONSISTENCY_QUORUM                                  = cassandra.ConsistencyLevel_QUORUM
	CONSISTENCY_LOCAL_QUORUM                            = cassandra.ConsistencyLevel_LOCAL_QUORUM
	CONSISTENCY_EACH_QUORUM                             = cassandra.ConsistencyLevel_EACH_QUORUM
	CONSISTENCY_ALL                                     = cassandra.ConsistencyLevel_ALL
	CONSISTENCY_ANY                                     = cassandra.ConsistencyLevel_ANY
	CONSISTENCY_TWO                                     = cassandra.ConsistencyLevel_TWO
	CONSISTENCY_THREE                                   = cassandra.ConsistencyLevel_THREE
>>>>>>> b309d510
)

const (
	LOWEST_COMPATIBLE_VERSION = 19
)

var (
	ErrorAuthenticationFailed = errors.New("Login error: cannot authenticate with the given credentials")
	ErrorAuthorizationFailed  = errors.New("Login error: the given credentials are not authorized to access the server")
	ErrorConnectionTimeout    = errors.New("Connection timeout")
	ErrorEmptyNodeList        = errors.New("At least one node is required")
	ErrorInvalidThriftVersion = errors.New("Cannot parse the Thrift API version number")
	ErrorKeySpaceNotFound     = errors.New("Keyspace not found while trying to parse schema")
	ErrorMaxRetriesReached    = errors.New("Max retries hit trying to run a Cassandra transaction")
	ErrorPoolExhausted        = errors.New("All nodes are marked down, cannot acquire new connection")
	ErrorSchemaNotParseable   = errors.New("Cannot parse schema")
	ErrorSetKeyspace          = errors.New("Cannot set the keyspace")
	ErrorWrongThriftVersion   = fmt.Errorf("Unsupported Thrift API version, lowest supported is %d", LOWEST_COMPATIBLE_VERSION)
	ErrorCloseTimedOut        = errors.New("Connection pool close timed out")
)

func (o *PoolOptions) mergeFrom(r *PoolOptions) {
	if r.Size != 0 {
		o.Size = r.Size
	}
	if r.ReadConsistency != 0 {
		o.ReadConsistency = r.ReadConsistency
	}
	if r.WriteConsistency != 0 {
		o.WriteConsistency = r.WriteConsistency
	}
	if r.Timeout != 0 {
		o.Timeout = r.Timeout
	}
<<<<<<< HEAD
	if o.CloseTimeout == 0 {
		o.CloseTimeout = DEFAULT_CLOSE_TIMEOUT
	}
	if o.Recycle == 0 {
		o.Recycle = DEFAULT_RECYCLE
=======
	if r.BleederInterval != 0 {
		o.BleederInterval = r.BleederInterval
>>>>>>> b309d510
	}
	if r.Grace != 0 {
		o.Grace = r.Grace
	}
	if r.Retries != 0 {
		o.Retries = r.Retries
	}
	if r.Authentication != nil {
		o.Authentication = r.Authentication
	}
}

type node struct {
	lastFailure int
	node        string
	available   lifo
}

type connectionPool struct {
	keyspace string
	options  PoolOptions
	schema   *Schema
	nodes    []*node
}

var nowfunc func() time.Time = time.Now

// NewConnectionPool creates a new connection pool for the given nodes and keyspace.
// nodes is in the format of "host:port" strings.
func NewConnectionPool(nodes []string, keyspace string, options PoolOptions) (ConnectionPool, error) {
	if len(nodes) <= 0 {
		return nil, ErrorEmptyNodeList
	}

	cp := &connectionPool{
		keyspace: keyspace,
		options:  DefaultPoolOptions,
		nodes:    make([]*node, len(nodes)),
	}
	cp.options.mergeFrom(&options)

	for i, n := range nodes {
		cp.nodes[i] = &node{node: n}
	}

	var ksDef *cassandra.KsDef
	err := cp.run(func(c *connection) *transactionError {
		var ire *cassandra.InvalidRequestException
		var nfe *cassandra.NotFoundException
		var err error
		ksDef, nfe, ire, err = c.client.DescribeKeyspace(cp.keyspace)
		if nfe != nil {
			ksDef = nil
		}
		return &transactionError{ire: ire, err: err}
	})

	if err != nil {
		return nil, err
	}

	if ksDef == nil {
		return nil, ErrorKeySpaceNotFound
	}

	cp.schema = newSchema(ksDef)
	if cp.schema == nil {
		return nil, ErrorSchemaNotParseable
	}
	go cp.bleeder(options.BleederInterval)

	return cp, nil
}

<<<<<<< HEAD
type transactionError struct {
	ire *cassandra.InvalidRequestException
	ue  *cassandra.UnavailableException
	te  *cassandra.TimedOutException
	err error
}

func (e transactionError) Error() string {
	if e.ire != nil {
		return e.ire.Why
	}
	if e.ue != nil {
		return "Consistency level couldn't be reached"
	}
	if e.te != nil {
		return "Thrift RPC timeout was exceeded"
	}
	return e.err.Error()
}

type transaction func(*connection) *transactionError
=======
func (cp *connectionPool) bleeder(d time.Duration) {
	l := len(cp.nodes)
	c := time.Tick(d)
	nodeidx := -1
	for _ = range c {
		for i := 0; i < l; i++ {
			nodeidx++
			if c, ok := cp.nodes[nodeidx%l].available.PopBottom(cp.options.Size); ok {
				glog.V(1).Info("Closing connection to ", cp.nodes[nodeidx%l].node)
				c.close()
				break
			}
		}
	}
}

type transaction func(*connection) (*cassandra.InvalidRequestException, *cassandra.UnavailableException, *cassandra.TimedOutException, error)
>>>>>>> b309d510

func (cp *connectionPool) run(t transaction) error {
	return cp.runWithRetries(t, cp.options.Retries)
}

func (cp *connectionPool) runWithRetries(t transaction, retries int) error {
	var c *connection
	var err error

	for tries := 0; tries < retries; tries++ {
		// acquire a new connection if we are just starting out or after discarding one
		if c == nil {
			c, err = cp.acquire()
			// nothing to do, cannot acquire a connection
			if err != nil {
				glog.Error("Unable to acquire cassandra connection: ", err)
				return err
			}
		}

		terr := t(c)

<<<<<<< HEAD
		// A Thrift-masked EPIPE will occur if Cassandra restarts underneath
		// our client.  In such cases we should close the broken connection
		// and try again per the existing retry counter.
		if terr.err != nil && strings.HasPrefix(terr.err.Error(), "Cannot read. Remote side has closed.") {
			cp.releaseEmpty()
			c.close()
			c = nil
			continue
		}

		// nonrecoverable error, but not related to availability, do not retry and pass it to the user
		if terr.ire != nil || terr.err != nil {
			cp.release(c)
			return terr
		}

		// the node is timing out. This Is Bad. move it to the blacklist and try again with another connection
		if terr.te != nil {
			cp.blacklist(c.node)
=======
		// nonrecoverable error, but not related to availability, do not retry and pass it to the user
		if ire != nil {
			glog.Errorf("Node %s Invalid request: %s", c.node.node, ire.Why)
			cp.release(c)
			return ire
		}

		// nonrecoverable error, drop the connection (but do not blacklist) and retry
		if err != nil {
			glog.Errorf("Node %s error %s", c.node.node, err)
			c.close()
			c = nil
			continue
		}

		// the node is timing out. This Is Bad. move it to the blacklist and try again with another connection
		if te != nil {
			glog.Infof("Node %s %s, blacklisted", c.node.node, te)
			c.node.blacklist()
>>>>>>> b309d510
			c.close()
			c = nil
			continue
		}

		// one or more replicas are unavailable for the operation at the required consistency level. this is potentially
		// recoverable in a partitioned cluster by hoping to another connection/node and trying again
<<<<<<< HEAD
		if terr.ue != nil {
=======
		if ue != nil {
			glog.Info("Node %s %s", c.node.node, ue)
>>>>>>> b309d510
			cp.release(c)
			c = nil
			continue
		}

		// no errors, release connection and return
		cp.release(c)
		return nil

	}

	// loop exited normally so it hit the retry limit
	return ErrorMaxRetriesReached
}

func (cp *connectionPool) randomNode(now int) (*node, error) {
	n := len(cp.nodes)
	i := rand.Int() % n

	for tries := 0; tries < n; tries++ {
		nodei := cp.nodes[i]
		if nodei.lastFailure+cp.options.Grace < now {
			return nodei, nil
		}
		i = (i + 1) % n
	}

<<<<<<< HEAD
	return node, ErrorPoolExhausted
=======
	//TODO: try to acquire one anyway
	return nil, errors.New("All nodes are marked down, cannot acquire new connection")
>>>>>>> b309d510
}

func (cp *connectionPool) acquire() (*connection, error) {

<<<<<<< HEAD
	now := int(time.Now().Unix())
	if s.lastUsage+cp.options.Recycle+(rand.Int()%cp.options.RecycleJitter) < now {
		if s.conn != nil {
			if err := s.conn.close(); err != nil {
				return nil, err
			}
		}
		s.conn = nil
=======
	now := int(nowfunc().Unix())
	n, err := cp.randomNode(now)
	if err != nil {
		return nil, err
>>>>>>> b309d510
	}
	c, ok := n.available.Pop()
	if ok {
		return c, nil
	}
	c, err = newConnection(n, cp.keyspace, cp.options.Timeout, cp.options.Authentication)
	if err == ErrorConnectionTimeout {
		n.blacklist()
	}
	return c, err
}

func (cp *connectionPool) release(c *connection) {
	c.node.available.Push(c)
}

func (n *node) blacklist() {
	n.lastFailure = int(nowfunc().Unix())
	//close all connections
	glog.V(1).Info("closing %d connections to blacklisted node %s", len(n.available.l), n.node)
	for c, ok := n.available.Pop(); ok; c, ok = n.available.Pop() {
		c.close()
	}
}

func (cp *connectionPool) close() (err error) {
	poolCloseTimeout := time.After(
		time.Duration(cp.options.CloseTimeout) * time.Millisecond)

	for i := 0; i < cp.options.Size; i++ {
		select {
		case s := <-cp.available:
			if s.conn != nil {
				if err = s.conn.close(); err != nil {
					return err
				}
			}
		case <-poolCloseTimeout:
			return ErrorCloseTimedOut
		default:
			continue
		}
	}
	return nil
}

func (cp *connectionPool) Reader() Reader {
	return newReader(cp, cp.options.ReadConsistency)
}

func (cp *connectionPool) Writer() Writer {
	return newWriter(cp, cp.options.WriteConsistency)
}

func (cp *connectionPool) Query(m Mapping) Query {
	return newQuery(cp, m)
}

func (cp *connectionPool) Batch() Batch {
	return newBatch(cp)
}

func (cp *connectionPool) Keyspace() string {
	return cp.keyspace
}

func (cp *connectionPool) Schema() *Schema {
	return cp.schema
}

func (cp *connectionPool) Close() error {
	return cp.close()
}

type connection struct {
	socket    *thrift.TSocket
	transport *thrift.TFramedTransport
	client    cassandra.Cassandra
	node      *node
}

func newConnection(n *node, keyspace string, timeout time.Duration, authentication map[string]string) (*connection, error) {

	addr, err := net.ResolveTCPAddr("tcp", n.node)
	if err != nil {
		return nil, err
	}

	c := &connection{node: n}

	c.socket = thrift.NewTSocketFromAddrTimeout(addr, timeout)

	c.transport = thrift.NewTFramedTransport(c.socket)
	protocol := thrift.NewTBinaryProtocolTransport(c.transport)
	c.client = cassandra.NewCassandraClientProtocol(c.transport, protocol, protocol)

	if err = c.transport.Open(); err != nil {
		return nil, err
	}

	version, err := c.client.DescribeVersion()
	if err != nil {
		c.close()
		return nil, err
	}
	versionComponents := strings.Split(version, ".")
	if len(versionComponents) < 1 {
		return nil, ErrorInvalidThriftVersion
	}
	majorVersion, err := strconv.Atoi(versionComponents[0])
	if err != nil {
		return nil, ErrorInvalidThriftVersion
	}
	if majorVersion < LOWEST_COMPATIBLE_VERSION {
		return nil, ErrorWrongThriftVersion
	}

	if len(authentication) > 0 {
		ar := cassandra.NewAuthenticationRequest()
		ar.Credentials = authentication
		autE, auzE, err := c.client.Login(ar)
		if autE != nil {
			return nil, ErrorAuthenticationFailed
		}
		if auzE != nil {
			return nil, ErrorAuthorizationFailed
		}
		if err != nil {
			return nil, err
		}
	}

	ire, err := c.client.SetKeyspace(keyspace)
	if err != nil {
		c.close()
		return nil, err
	}
	if ire != nil {
		c.close()
		return nil, ErrorSetKeyspace
	}

	return c, nil
}

func (c *connection) close() error {
	return c.transport.Close()
}<|MERGE_RESOLUTION|>--- conflicted
+++ resolved
@@ -4,18 +4,14 @@
 import (
 	"errors"
 	"fmt"
-<<<<<<< HEAD
-=======
-	"git.apache.org/thrift.git/lib/go/thrift"
-	"github.com/apesternikov/gossie/src/cassandra"
-	"github.com/golang/glog"
->>>>>>> b309d510
 	"math/rand"
 	"net"
 	"strconv"
 	"strings"
 	"time"
 
+	"git.apache.org/thrift.git/lib/go/thrift"
+	"github.com/golang/glog"
 	"github.com/pomack/thrift4go/lib/go/src/thrift"
 	"github.com/wadey/gossie/src/cassandra"
 )
@@ -60,18 +56,6 @@
 
 // PoolOptions stores the options for the creation of a ConnectionPool
 type PoolOptions struct {
-<<<<<<< HEAD
-	Size             int               // keep up to Size connections open and ready
-	ReadConsistency  int               // default read consistency
-	WriteConsistency int               // default write consistency
-	Timeout          int               // socket timeout in ms
-	CloseTimeout     int               // close timeout in ms
-	Recycle          int               // close connections after Recycle seconds
-	RecycleJitter    int               // max jitter to add to Recycle so not all connections close at the same time
-	Grace            int               // if a node is blacklisted try to contact it again after Grace seconds
-	Retries          int               // retry queries for Retries times before raising an error
-	Authentication   map[string]string // if one or more keys are present, login() is called with the values from Authentication
-=======
 	Size             int                        // keep up to Size connections PER NODE open and ready
 	ReadConsistency  cassandra.ConsistencyLevel // default read consistency
 	WriteConsistency cassandra.ConsistencyLevel // default write consistency
@@ -80,7 +64,6 @@
 	Grace            int                        // if a node is blacklisted try to contact it again after Grace seconds
 	Retries          int                        // retry queries for Retries times before raising an error
 	Authentication   map[string]string          // if one or more keys are present, login() is called with the values from Authentication
->>>>>>> b309d510
 }
 
 var DefaultPoolOptions = PoolOptions{
@@ -95,17 +78,6 @@
 }
 
 const (
-<<<<<<< HEAD
-	DEFAULT_SIZE              = 10
-	DEFAULT_READ_CONSISTENCY  = CONSISTENCY_QUORUM
-	DEFAULT_WRITE_CONSISTENCY = CONSISTENCY_QUORUM
-	DEFAULT_TIMEOUT           = 1000
-	DEFAULT_CLOSE_TIMEOUT     = 1000
-	DEFAULT_RECYCLE           = 60
-	DEFAULT_RECYCLE_JITTER    = 10
-	DEFAULT_GRACE             = 5
-	DEFAULT_RETRIES           = 5
-=======
 	CONSISTENCY_DEFAULT      cassandra.ConsistencyLevel = 0
 	CONSISTENCY_ONE                                     = cassandra.ConsistencyLevel_ONE
 	CONSISTENCY_QUORUM                                  = cassandra.ConsistencyLevel_QUORUM
@@ -115,7 +87,6 @@
 	CONSISTENCY_ANY                                     = cassandra.ConsistencyLevel_ANY
 	CONSISTENCY_TWO                                     = cassandra.ConsistencyLevel_TWO
 	CONSISTENCY_THREE                                   = cassandra.ConsistencyLevel_THREE
->>>>>>> b309d510
 )
 
 const (
@@ -150,16 +121,8 @@
 	if r.Timeout != 0 {
 		o.Timeout = r.Timeout
 	}
-<<<<<<< HEAD
-	if o.CloseTimeout == 0 {
-		o.CloseTimeout = DEFAULT_CLOSE_TIMEOUT
-	}
-	if o.Recycle == 0 {
-		o.Recycle = DEFAULT_RECYCLE
-=======
 	if r.BleederInterval != 0 {
 		o.BleederInterval = r.BleederInterval
->>>>>>> b309d510
 	}
 	if r.Grace != 0 {
 		o.Grace = r.Grace
@@ -234,29 +197,6 @@
 	return cp, nil
 }
 
-<<<<<<< HEAD
-type transactionError struct {
-	ire *cassandra.InvalidRequestException
-	ue  *cassandra.UnavailableException
-	te  *cassandra.TimedOutException
-	err error
-}
-
-func (e transactionError) Error() string {
-	if e.ire != nil {
-		return e.ire.Why
-	}
-	if e.ue != nil {
-		return "Consistency level couldn't be reached"
-	}
-	if e.te != nil {
-		return "Thrift RPC timeout was exceeded"
-	}
-	return e.err.Error()
-}
-
-type transaction func(*connection) *transactionError
-=======
 func (cp *connectionPool) bleeder(d time.Duration) {
 	l := len(cp.nodes)
 	c := time.Tick(d)
@@ -274,7 +214,6 @@
 }
 
 type transaction func(*connection) (*cassandra.InvalidRequestException, *cassandra.UnavailableException, *cassandra.TimedOutException, error)
->>>>>>> b309d510
 
 func (cp *connectionPool) run(t transaction) error {
 	return cp.runWithRetries(t, cp.options.Retries)
@@ -297,7 +236,6 @@
 
 		terr := t(c)
 
-<<<<<<< HEAD
 		// A Thrift-masked EPIPE will occur if Cassandra restarts underneath
 		// our client.  In such cases we should close the broken connection
 		// and try again per the existing retry counter.
@@ -309,16 +247,6 @@
 		}
 
 		// nonrecoverable error, but not related to availability, do not retry and pass it to the user
-		if terr.ire != nil || terr.err != nil {
-			cp.release(c)
-			return terr
-		}
-
-		// the node is timing out. This Is Bad. move it to the blacklist and try again with another connection
-		if terr.te != nil {
-			cp.blacklist(c.node)
-=======
-		// nonrecoverable error, but not related to availability, do not retry and pass it to the user
 		if ire != nil {
 			glog.Errorf("Node %s Invalid request: %s", c.node.node, ire.Why)
 			cp.release(c)
@@ -337,7 +265,6 @@
 		if te != nil {
 			glog.Infof("Node %s %s, blacklisted", c.node.node, te)
 			c.node.blacklist()
->>>>>>> b309d510
 			c.close()
 			c = nil
 			continue
@@ -345,12 +272,8 @@
 
 		// one or more replicas are unavailable for the operation at the required consistency level. this is potentially
 		// recoverable in a partitioned cluster by hoping to another connection/node and trying again
-<<<<<<< HEAD
-		if terr.ue != nil {
-=======
 		if ue != nil {
 			glog.Info("Node %s %s", c.node.node, ue)
->>>>>>> b309d510
 			cp.release(c)
 			c = nil
 			continue
@@ -378,31 +301,16 @@
 		i = (i + 1) % n
 	}
 
-<<<<<<< HEAD
-	return node, ErrorPoolExhausted
-=======
 	//TODO: try to acquire one anyway
 	return nil, errors.New("All nodes are marked down, cannot acquire new connection")
->>>>>>> b309d510
 }
 
 func (cp *connectionPool) acquire() (*connection, error) {
 
-<<<<<<< HEAD
-	now := int(time.Now().Unix())
-	if s.lastUsage+cp.options.Recycle+(rand.Int()%cp.options.RecycleJitter) < now {
-		if s.conn != nil {
-			if err := s.conn.close(); err != nil {
-				return nil, err
-			}
-		}
-		s.conn = nil
-=======
 	now := int(nowfunc().Unix())
 	n, err := cp.randomNode(now)
 	if err != nil {
 		return nil, err
->>>>>>> b309d510
 	}
 	c, ok := n.available.Pop()
 	if ok {
